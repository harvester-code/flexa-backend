--- conflicted
+++ resolved
@@ -1,62 +1,18 @@
 import os
-import httpx
-import sqlalchemy
+from typing import AsyncGenerator
+
 from boto3 import client
-<<<<<<< HEAD
-from fastapi import status
-from fastapi.exceptions import HTTPException
+from fastapi import HTTPException, status
 from snowflake.sqlalchemy import URL
 from sqlalchemy import create_engine
 from sqlalchemy.exc import SQLAlchemyError
-from supabase import create_client
-=======
-from fastapi import HTTPException, status
-from snowflake.sqlalchemy import URL
-from sqlalchemy import create_engine
+from sqlalchemy.ext.asyncio import AsyncSession, create_async_engine
 from sqlalchemy.ext.declarative import declarative_base
 from sqlalchemy.orm import sessionmaker
-from sqlalchemy.exc import SQLAlchemyError
-from sqlalchemy.ext.asyncio import create_async_engine, AsyncSession
-from supabase import create_client, Client
-from typing import AsyncGenerator
-from supabase._async.client import (
-    AsyncClient as aClient,
-    create_client as acreate_client,
-)
->>>>>>> 08a636fc
+from supabase._async.client import AsyncClient, create_client
 
 
-def supabase_public_clinet():
-    url: str = os.getenv("SUPABASE_URL")
-    key: str = os.getenv("SUPABASE_PUBLIC_KEY")
-    supabase = create_client(url, key)
-
-    return supabase
-
-
-async def aget_supabase_client() -> aClient:
-    url: str = os.getenv("SUPABASE_URL")
-    key: str = os.getenv("SUPABASE_PUBLIC_KEY")
-
-    return await acreate_client(url, key)
-
-
-async def aget_supabase_auth_client() -> aClient:
-    url: str = os.getenv("SUPABASE_URL")
-    key: str = os.getenv("SUPABASE_SECRET_KEY")
-
-    return await acreate_client(url, key)
-
-
-def supabase_auth_client():
-    url: str = os.getenv("SUPABASE_URL")
-    key: str = os.getenv("SUPABASE_SECRET_KEY")
-    supabase = create_client(url, key)
-
-    return supabase
-
-
-def aws_s3_client():
+def get_s3_client():
     s3_client = client(
         "s3",
         aws_access_key_id=os.getenv("AWS_ACCESS_KEY"),
@@ -66,7 +22,6 @@
     return s3_client
 
 
-<<<<<<< HEAD
 # ============================================================
 SNOWFLAKE_ENGINE = create_engine(
     URL(
@@ -76,23 +31,10 @@
         database="CIRIUMSKY",
         schema="PUBLIC",
         warehouse="COMPUTE_WH",
-=======
-def get_snowflake_session():
-    engine = sqlalchemy.create_engine(
-        URL(
-            account=os.getenv("SNOWFLAKE_ACCOUNT_IDENTIFIER"),
-            user=os.getenv("SNOWFLAKE_USERNAME"),
-            password=os.getenv("SNOWFLAKE_PASSWORD"),
-            database="CIRIUMSKY",
-            schema="PUBLIC",
-            warehouse="COMPUTE_WH",
-        )
->>>>>>> 08a636fc
     )
 )
 
 
-<<<<<<< HEAD
 def get_snowflake_session():
     conn = None
     try:
@@ -107,63 +49,19 @@
     finally:
         if conn:
             conn.close()
-=======
-    return engine
+    return SUPABASE_ENGINE
 
 
-snowflake_engine = sqlalchemy.create_engine(
-    URL(
-        account=os.getenv("SNOWFLAKE_ACCOUNT_IDENTIFIER"),
-        user=os.getenv("SNOWFLAKE_USERNAME"),
-        password=os.getenv("SNOWFLAKE_PASSWORD"),
-        database="CIRIUMSKY",
-        schema="PUBLIC",
-        warehouse="COMPUTE_WH",
-    )
-)
+# ============================================================
+SUPABASE_USERNAME = "postgres.zrljtluoitxroprmywhz"
+SUPABASE_PASSWORD = os.getenv("SUPABASE_PASSWORD")
+SUPABASE_HOST = os.getenv("SUPABASE_HOST")
+SUPABASE_URL = f"postgresql+asyncpg://{SUPABASE_USERNAME}:{SUPABASE_PASSWORD}@{SUPABASE_HOST}:5432/postgres"
 
-# supabase_url = sqlalchemy.engine.URL.create(
-#     drivername="postgresql",
-#     user="postgres",
-#     password=os.getenv("SUPABASE_PASSWORD"),
-#     host=os.getenv("SUPABASE_HOST"),
-#     port=5432,
-#     dbname="postgres",
-# )
+SUPABASE_ENGINE = create_async_engine(SUPABASE_URL, future=True, echo=True)
 
-PASSWORD = os.getenv("SUPABASE_PASSWORD")
-HOST = os.getenv("SUPABASE_HOST")
-supabase_url = f"postgresql+psycopg2://postgres.zrljtluoitxroprmywhz:{PASSWORD}@aws-0-ap-northeast-2.pooler.supabase.com:5432/postgres?sslmode=require"
-
-supabase_engine = sqlalchemy.create_engine(supabase_url)
-SessionLocal = sessionmaker(autoflush=False, bind=supabase_engine)
-
-Base = declarative_base()
-
-
-async def context_get_supabase_conn():
-    conn = None
-    try:
-
-        conn = supabase_engine.connect()
-
-        yield conn
-
-    except SQLAlchemyError as e:
-        print(e)
-        raise HTTPException(
-            status_code=status.HTTP_503_SERVICE_UNAVAILABLE, detail="DB 접속 에러"
-        )
-
-    finally:
-        if conn:
-            conn.close()
-
-
-supabase_async_url = f"postgresql+asyncpg://postgres.zrljtluoitxroprmywhz:{PASSWORD}@aws-0-ap-northeast-2.pooler.supabase.com:5432/postgres"
-engine = create_async_engine(supabase_async_url, future=True, echo=True)
 AsyncSessionLocal = sessionmaker(
-    bind=engine,
+    bind=SUPABASE_ENGINE,
     class_=AsyncSession,
     expire_on_commit=False,
 )
@@ -171,14 +69,28 @@
 
 async def aget_supabase_session() -> AsyncGenerator[AsyncSession, None]:
     async with AsyncSessionLocal() as session:
-
         try:
             yield session
-
         except Exception:
             await session.rollback()
             raise
-
         finally:
             await session.close()
->>>>>>> 08a636fc
+
+
+async def aget_supabase_client() -> AsyncClient:
+    url: str = os.getenv("SUPABASE_URL")
+    key: str = os.getenv("SUPABASE_PUBLIC_KEY")
+
+    return await create_client(url, key)
+
+
+async def aget_supabase_auth_client() -> AsyncClient:
+    url: str = os.getenv("SUPABASE_URL")
+    key: str = os.getenv("SUPABASE_SECRET_KEY")
+
+    return await create_client(url, key)
+
+
+# ============================================================
+Base = declarative_base()