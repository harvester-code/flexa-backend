--- conflicted
+++ resolved
@@ -19,15 +19,11 @@
 snowflake-sqlalchemy = "^1.7.1"
 sqlmodel = "^0.0.22"
 supabase = "^2.10.0"
-<<<<<<< HEAD
-=======
 snowflake-connector-python = "^3.12.4"
-pandas = "^2.2.3"
 psycopg2 = "^2.9.10"
 greenlet = "^3.1.1"
 asyncpg = "^0.30.0"
 
->>>>>>> 08a636fc
 
 [tool.poetry.group.dev.dependencies]
 ipykernel = "^6.29.5"
